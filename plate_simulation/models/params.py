--- conflicted
+++ resolved
@@ -35,12 +35,7 @@
     model_config = ConfigDict(arbitrary_types_allowed=True)
 
     name: str
-<<<<<<< HEAD
     plate: float
-    depth: float
-=======
-    value: float
->>>>>>> 01278ee7
     width: float
     strike_length: float
     dip_length: float
@@ -78,28 +73,6 @@
         :param survey: geoh5py survey object for plate simulation.
         :param topogarphy: topography object.
         """
-<<<<<<< HEAD
-
-        if survey.vertices is None:
-            raise ValueError("The survey object must have vertices.")
-
-        xy = np.array(
-            [
-                survey.vertices[:, 0].mean() + self.x_offset,
-                survey.vertices[:, 1].mean() + self.y_offset,
-            ]
-        )
-
-        if topography.vertices is None:
-            raise ValueError("The topography object must have vertices.")
-
-        z = (
-            self.depth
-            if true_elevation
-            else topography.vertices[:, 2].mean() - self.depth - self.halfplate
-        )
-        return np.hstack([xy, z])
-=======
         return self._get_xy(survey) + [self._get_z(topography)]
 
     def _get_xy(self, survey: ObjectBase) -> list[float]:
@@ -124,7 +97,6 @@
             z = self.depth
 
         return z
->>>>>>> 01278ee7
 
 
 class OverburdenParams(BaseModel):
