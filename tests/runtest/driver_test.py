--- conflicted
+++ resolved
@@ -118,11 +118,7 @@
             k.name in [f"Iteration_0_{i}" for i in "xyz"] for k in data.property_groups
         )
         assert all(len(k.properties) == 20 for k in data.property_groups)
-<<<<<<< HEAD
         assert mesh.n_cells == 14961
-=======
-        assert mesh.n_cells == 13218
->>>>>>> e29cbbfa
         assert len(np.unique(model.values)) == 4
         assert all(
             k in np.unique(model.values) for k in [1.0 / 7500, 1.0 / 2000, 1.0 / 20]
