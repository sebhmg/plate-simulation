--- conflicted
+++ resolved
@@ -11,12 +11,8 @@
 from pathlib import Path
 
 from geoh5py.data import FloatData
-<<<<<<< HEAD
 from geoh5py.groups import SimPEGGroup
-from geoh5py.objects import Octree, Points
-=======
 from geoh5py.objects import Octree, Points, Surface
->>>>>>> 0920b530
 from geoh5py.shared.utils import fetch_active_workspace
 from geoh5py.ui_json import InputFile
 from octree_creation_app.driver import OctreeDriver
