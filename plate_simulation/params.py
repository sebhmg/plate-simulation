#  Copyright (c) 2024 Mira Geoscience Ltd.
#
#  This file is part of plate-simulation package.
#
#  All rights reserved.
#

from copy import deepcopy
from pathlib import Path
from typing import ClassVar

from geoapps_utils.driver.data import BaseData
from geoh5py.groups import SimPEGGroup, UIJsonGroup
from geoh5py.shared.utils import fetch_active_workspace
from geoh5py.ui_json import InputFile
from simpeg_drivers.electromagnetics.time_domain.params import (
    TimeDomainElectromagneticsParams,
)
from simpeg_drivers.params import InversionBaseParams
from simpeg_drivers.potential_fields.gravity.params import GravityParams

from . import assets_path
from .mesh.params import MeshParams
from .models.params import ModelParams
<<<<<<< HEAD
from .point_simulations.params import SimulationParams
=======
>>>>>>> 9a17b158


class PlateSimulationParams(BaseData):
    """
    Parameters for the plate simulation driver.

    geoh5: Workspace in which the model will be built and results stored.
    mesh: Parameters for the octree mesh.
    model: Parameters for the background + overburden and plate model.
    simulation: Simpeg group containing simulation options and a survey.  Any
        mesh or starting model selections will be replaced by the objects
        created by the driver.
    """

    name: ClassVar[str] = "plate_simulation"
    default_ui_json: ClassVar[Path] = assets_path() / "uijson/plate_simulation.ui.json"
    title: ClassVar[str] = "Plate Simulation"
    run_command: ClassVar[str] = "plate_simulation.driver"
    out_group: UIJsonGroup | None = None

    mesh: MeshParams
    model: ModelParams
    simulation: SimPEGGroup

    def inversion_parameters(self) -> InversionBaseParams:
        """
        Create inversion parameters from the simulation options.

        A new SimPEGGroup is created inside the out_group to store the
        result of the forward simulation.
        """
        with fetch_active_workspace(self.geoh5, mode="r+"):
            group = self.simulation.copy(parent=self.out_group, copy_children=False)

        input_file = InputFile(
            ui_json=deepcopy(self.simulation.options), validate=False
        )
        if input_file.ui_json is None:
            raise ValueError("Input file must have ui_json set.")

        input_file.ui_json["mesh"]["value"] = None
        input_file.ui_json["geoh5"] = self.geoh5

        if input_file.data is None:
            raise ValueError("Input file data must be set.")

        if input_file.data["inversion_type"] == "gravity":
            return GravityParams(input_file=input_file, out_group=group, validate=False)
        if input_file.data["inversion_type"] == "tdem":
            return TimeDomainElectromagneticsParams(
                input_file=input_file, out_group=group, validate=False
            )
        raise NotImplementedError(
            f"Unknown inversion type: {input_file.data['inversion_type']}"
        )<|MERGE_RESOLUTION|>--- conflicted
+++ resolved
@@ -22,10 +22,6 @@
 from . import assets_path
 from .mesh.params import MeshParams
 from .models.params import ModelParams
-<<<<<<< HEAD
-from .point_simulations.params import SimulationParams
-=======
->>>>>>> 9a17b158
 
 
 class PlateSimulationParams(BaseData):
