#  Copyright (c) 2024 Mira Geoscience Ltd.
#
#  This file is part of plate-simulation package.
#
#  All rights reserved.
#

from plate_simulation import assets_path


def test_assets_directory_exist():
    assert assets_path().is_dir()


def test_uijson_files_exists():
    assert (assets_path() / "uijson").is_dir()
<<<<<<< HEAD
    assert next((assets_path() / "uijson").iterdir()).is_file()
=======
    assert next(iter((assets_path() / "uijson").iterdir())).is_file()
>>>>>>> 3dc184a3
<|MERGE_RESOLUTION|>--- conflicted
+++ resolved
@@ -14,8 +14,4 @@
 
 def test_uijson_files_exists():
     assert (assets_path() / "uijson").is_dir()
-<<<<<<< HEAD
-    assert next((assets_path() / "uijson").iterdir()).is_file()
-=======
-    assert next(iter((assets_path() / "uijson").iterdir())).is_file()
->>>>>>> 3dc184a3
+    assert next(iter((assets_path() / "uijson").iterdir())).is_file()