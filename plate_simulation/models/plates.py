#  Copyright (c) 2024 Mira Geoscience Ltd.
#
#  This file is part of plate-simulation package.
#
#  All rights reserved.
#

from __future__ import annotations

from collections.abc import Sequence

import numpy as np
from geoapps_utils.transformations import rotate_xyz
from geoh5py import Workspace
from geoh5py.objects import Surface
from geoh5py.shared.utils import fetch_active_workspace

from plate_simulation.models.params import PlateParams


class Plate:
    """
    Define a rotated rectangular block in 3D space

    :param workspace: Workspace to create the plate surface in.
    :param params: Parameters describing the plate.
    :param surface: Surface object representing the plate.
    """

    def __init__(
        self,
        workspace: Workspace,
        params: PlateParams,
        center_x: float = 0.0,
        center_y: float = 0.0,
        center_z: float = 0.0,
    ):
        self.workspace = workspace
        self.params = params
        self.center_x = center_x
        self.center_y = center_y
        self.center_z = center_z
        self._surface: Surface | None = None

    @property
    def surface(self) -> Surface:
        """Surface of plate"""

        if self._surface is None:
            with fetch_active_workspace(self.workspace, mode="r+"):
                self._surface = Surface.create(
                    self.workspace,
                    vertices=self.vertices,
                    cells=self.triangles,
                    name=self.params.name,
                )
        return self._surface

    @property
    def center(self) -> Sequence[float]:
        """Center of the block."""
        return [self.center_x, self.center_y, self.center_z]

    @property
    def triangles(self) -> np.ndarray:
        """Triangulation of the block."""
        return np.vstack(
            [
                [0, 2, 1],
                [1, 2, 3],
                [0, 1, 4],
                [4, 1, 5],
                [1, 3, 5],
                [5, 3, 7],
                [2, 6, 3],
                [3, 6, 7],
                [0, 4, 2],
                [2, 4, 6],
                [4, 5, 6],
                [6, 5, 7],
            ]
        )

    @property
    def vertices(self) -> np.ndarray:
        """Vertices for triangulation of a rectangular prism in 3D space."""

<<<<<<< HEAD
        x_1 = self.center_x - (self.params.strike_length / 2.0)
        x_2 = self.center_x + (self.params.strike_length / 2.0)
        y_1 = self.center_y - (self.params.width / 2.0)
        y_2 = self.center_y + (self.params.width / 2.0)
        z_1 = self.center_z - (self.params.dip_length / 2.0)
        z_2 = self.center_z + (self.params.dip_length / 2.0)
=======
        u_1 = self.params.center_x - (self.params.strike_length / 2.0)
        u_2 = self.params.center_x + (self.params.strike_length / 2.0)
        v_1 = self.params.center_y - (self.params.dip_length / 2.0)
        v_2 = self.params.center_y + (self.params.dip_length / 2.0)
        w_1 = self.params.center_z - (self.params.width / 2.0)
        w_2 = self.params.center_z + (self.params.width / 2.0)
>>>>>>> ce788be5

        vertices = np.array(
            [
                [u_1, v_1, w_1],
                [u_2, v_1, w_1],
                [u_1, v_2, w_1],
                [u_2, v_2, w_1],
                [u_1, v_1, w_2],
                [u_2, v_1, w_2],
                [u_1, v_2, w_2],
                [u_2, v_2, w_2],
            ]
        )

        return self._rotate(vertices)

    def _rotate(self, vertices: np.ndarray) -> np.ndarray:
        """Rotate vertices and adjust for reference point."""

        theta = -1 * self.params.dip_direction
        phi = -1 * self.params.dip
        rotated_vertices = rotate_xyz(vertices, self.center, theta, phi)

        if self.params.reference == "top":
            offset = np.mean(rotated_vertices[4:, :], axis=0) - self.center
            self.center_x -= offset[0]
            self.center_y -= offset[1]
            self.center_z -= offset[2]
            rotated_vertices -= offset

        return rotated_vertices<|MERGE_RESOLUTION|>--- conflicted
+++ resolved
@@ -85,21 +85,12 @@
     def vertices(self) -> np.ndarray:
         """Vertices for triangulation of a rectangular prism in 3D space."""
 
-<<<<<<< HEAD
-        x_1 = self.center_x - (self.params.strike_length / 2.0)
-        x_2 = self.center_x + (self.params.strike_length / 2.0)
-        y_1 = self.center_y - (self.params.width / 2.0)
-        y_2 = self.center_y + (self.params.width / 2.0)
-        z_1 = self.center_z - (self.params.dip_length / 2.0)
-        z_2 = self.center_z + (self.params.dip_length / 2.0)
-=======
-        u_1 = self.params.center_x - (self.params.strike_length / 2.0)
-        u_2 = self.params.center_x + (self.params.strike_length / 2.0)
-        v_1 = self.params.center_y - (self.params.dip_length / 2.0)
-        v_2 = self.params.center_y + (self.params.dip_length / 2.0)
-        w_1 = self.params.center_z - (self.params.width / 2.0)
-        w_2 = self.params.center_z + (self.params.width / 2.0)
->>>>>>> ce788be5
+        u_1 = self.center_x - (self.params.strike_length / 2.0)
+        u_2 = self.center_x + (self.params.strike_length / 2.0)
+        v_1 = self.center_y - (self.params.dip_length / 2.0)
+        v_2 = self.center_y + (self.params.dip_length / 2.0)
+        w_1 = self.center_z - (self.params.width / 2.0)
+        w_2 = self.center_z + (self.params.width / 2.0)
 
         vertices = np.array(
             [
